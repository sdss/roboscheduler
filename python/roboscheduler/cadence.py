--- conflicted
+++ resolved
@@ -554,12 +554,7 @@
                     ('DELTA_MAX', np.float32, max_nexp),
                     ('DELTA_MIN', np.float32, max_nexp),
                     ('NEXP', np.int32, max_nexp),
-<<<<<<< HEAD
-                    ('MAX_LENGTH', np.float32, max_nexp)] #,
-#                    ('INSTRUMENT', np.unicode_, 40)]
-=======
                     ('MAX_LENGTH', np.float32, max_nexp)]
->>>>>>> 1f2c1c7c
         cads = np.zeros(self.ncadences, dtype=cadence0)
         names = self.cadences.keys()
         for indx, name in enumerate(names):
@@ -583,11 +578,8 @@
             cads['MAX_LENGTH'][indx, 0:nepochs] = self.cadences[name].max_length[0:nepochs]
             cads['MAX_LENGTH'][indx, nepochs:(nepochs+nepochs_to_fill)] = fillers
             cads['SKYBRIGHTNESS'][indx, 0:nepochs] = self.cadences[name].skybrightness[0:nepochs]
-<<<<<<< HEAD
             cads['SKYBRIGHTNESS'][indx, nepochs:(nepochs+nepochs_to_fill)] = fillers
- #           cads['INSTRUMENT'][indx] = _instrument_name(self.cadences[name].instrument)
-=======
->>>>>>> 1f2c1c7c
+
         return(cads)
 
     

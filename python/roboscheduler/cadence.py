--- conflicted
+++ resolved
@@ -108,12 +108,7 @@
 """
     def __init__(self, name=None, nepochs=None, skybrightness=None,
                  delta=None, delta_min=None, delta_max=None, nexp=None,
-<<<<<<< HEAD
-                 max_length=None, obsmode_pk = None, label_root = None, label_version = None,
-                 epoch_indx = None, epochs = None,  instrument=None, cfg=None):
-=======
-                 max_length=None, cfg=None):
->>>>>>> 8b11355f
+                 max_length=None, obsmode_pk = None, label_root = None, label_version = None, cfg=None):
         if(cfg is not None):
             self._from_cfg(name=name, cfg=cfg)
             return
@@ -149,21 +144,15 @@
                         dtype=np.int32)
         max_length = np.array(cfg.get(name, 'max_length').split(),
                               dtype=np.float32)
-<<<<<<< HEAD
         obsmode_pk = np.array(cfg.get(name, 'obsmode_pk').split(),
                               dtype=np.str)
         label_root = np.str(cfg.get(name, 'label_root'))
         label_version = np.str(cfg.get(name, 'label_version'))
-        epoch_indx = np.zeros(nepochs + 1, dtype=np.int32)
-        epochs = np.zeros(nexp.sum(), dtype=np.int32)
-
-        self.__init__(name=name, nepochs=nepochs, instrument=instrument, skybrightness=skybrightness, 
-=======
-        self.__init__(name=name, nepochs=nepochs,
->>>>>>> 8b11355f
+
+        self.__init__(name=name, nepochs=nepochs, skybrightness=skybrightness,
                       delta=delta, delta_min=delta_min, delta_max=delta_max,
                       nexp=nexp, max_length=max_length, obsmode_pk = obsmode_pk,
-                      label_root = label_root, label_version = label_version, epoch_indx = epoch_indx, epochs = epochs)
+                      label_root = label_root, label_version = label_version)
 
         return
 
@@ -496,15 +485,10 @@
                              delta_min=ccadence['DELTA_MIN'][0:nepochs],
                              delta_max=ccadence['DELTA_MAX'][0:nepochs],
                              nexp=ccadence['NEXP'][0:nepochs],
-<<<<<<< HEAD
                              max_length=ccadence['MAX_LENGTH'][0:nepochs],
                              obsmode_pk=ccadence['OBSMODE_PK'][0:nepochs],
                              label_root=ccadence['LABEL_ROOT'],
-                             label_version=ccadence['LABEL_VERSION'],
-                             instrument=instrument)
-=======
-                             max_length=ccadence['MAX_LENGTH'][0:nepochs])
->>>>>>> 8b11355f
+                             label_version=ccadence['LABEL_VERSION'])
         return
 
     def fromfits(self, filename=None, unpickle=False):
@@ -565,69 +549,6 @@
 
     def toarray(self):
         """Return cadences as a record array
-
-        Returns:
-        -------
-
-        cadences : ndarray
-            information on each cadence
-        """
-        nepochs = np.array([c.nepochs for c in self.cadences.values()])
-        max_nexp = nepochs.max()
-        cadence0 = [('CADENCE', np.unicode_, 40),
-                    ('NEPOCHS', np.int32),
-                    ('DELTA', np.float64, max_nexp),
-                    ('SKYBRIGHTNESS', np.float32, max_nexp),
-                    ('DELTA_MAX', np.float32, max_nexp),
-                    ('DELTA_MIN', np.float32, max_nexp),
-                    ('NEXP', np.int32, max_nexp),
-<<<<<<< HEAD
-                    ('MAX_LENGTH', np.float32, max_nexp),
-                    ('OBSMODE_PK', np.str, max_nexp),
-                    ('LABEL_ROOT', np.unicode_, 40),
-                    ('LABEL_VERSION', np.unicode_, 40)] #,
-#                    ('INSTRUMENT', np.unicode_, 40)]
-=======
-                    ('MAX_LENGTH', np.float32, max_nexp)]
->>>>>>> 8b11355f
-        cads = np.zeros(self.ncadences, dtype=cadence0)
-        print(cads['OBSMODE_PK'])
-        names = self.cadences.keys()
-        for indx, name in enumerate(names):
-            #print(name)
-            nepochs = self.cadences[name].nepochs
-            cads['CADENCE'][indx] = name
-            cads['NEPOCHS'][indx] = nepochs
-            cads['DELTA'][indx, 0:nepochs] = self.cadences[name].delta[0:nepochs]
-            cads['DELTA_MIN'][indx, 0:nepochs] = self.cadences[name].delta_min[0:nepochs]
-            cads['DELTA_MAX'][indx, 0:nepochs] = self.cadences[name].delta_max[0:nepochs]
-            cads['NEXP'][indx, 0:nepochs] = self.cadences[name].nexp[0:nepochs]
-            cads['MAX_LENGTH'][indx, 0:nepochs] = self.cadences[name].max_length[0:nepochs]
-<<<<<<< HEAD
-            if nepochs > 1:
-                print((np.asarray(np.char.split(self.cadences[name].obsmode_pk))))
-                cads['OBSMODE_PK'][indx, 0:nepochs] = np.char.split(self.cadences[name].obsmode_pk)
-            cads['SKYBRIGHTNESS'][indx][0:nepochs] = self.cadences[name].skybrightness[0:nepochs]
-            cads['LABEL_ROOT'][indx] = self.cadences[name].label_root
-            cads['LABEL_VERSION'][indx] = self.cadences[name].label_version
- #           cads['INSTRUMENT'][indx] = _instrument_name(self.cadences[name].instrument)
-=======
-            cads['MAX_LENGTH'][indx, nepochs:(nepochs+nepochs_to_fill)] = fillers
-            cads['SKYBRIGHTNESS'][indx, 0:nepochs] = self.cadences[name].skybrightness[0:nepochs]
-            cads['SKYBRIGHTNESS'][indx, nepochs:(nepochs+nepochs_to_fill)] = fillers
-
->>>>>>> 8b11355f
-        return(cads)
-
-    
-    def tocsv(self, filename=None):
-        """write cadences to a csv file
-
-        Parameters:
-        -----------
-
-        filename : str
-            File name to write csv file to
 
         Returns:
         -------
@@ -647,8 +568,53 @@
                     ('MAX_LENGTH', np.float32, max_nexp),
                     ('OBSMODE_PK', np.str, max_nexp),
                     ('LABEL_ROOT', np.unicode_, 40),
-                    ('LABEL_VERSION', np.unicode_, 40)] #,
-#                    ('INSTRUMENT', np.unicode_, 40)]
+                    ('LABEL_VERSION', np.unicode_, 40)] 
+        cads = np.zeros(self.ncadences, dtype=cadence0)
+        names = self.cadences.keys()
+        for indx, name in enumerate(names):
+            nepochs = self.cadences[name].nepochs
+            cads['CADENCE'][indx] = name
+            cads['NEPOCHS'][indx] = nepochs
+            cads['DELTA'][indx, 0:nepochs] = self.cadences[name].delta[0:nepochs]
+            cads['DELTA_MIN'][indx, 0:nepochs] = self.cadences[name].delta_min[0:nepochs]
+            cads['DELTA_MAX'][indx, 0:nepochs] = self.cadences[name].delta_max[0:nepochs]
+            cads['NEXP'][indx, 0:nepochs] = self.cadences[name].nexp[0:nepochs]
+            cads['MAX_LENGTH'][indx, 0:nepochs] = self.cadences[name].max_length[0:nepochs]
+            cads['OBSMODE_PK'][indx, 0:nepochs] = np.char.split(self.cadences[name].obsmode_pk)   #note: this line is still broken!
+            cads['SKYBRIGHTNESS'][indx][0:nepochs] = self.cadences[name].skybrightness[0:nepochs]
+            cads['LABEL_ROOT'][indx] = self.cadences[name].label_root
+            cads['LABEL_VERSION'][indx] = self.cadences[name].label_version
+        return(cads)
+
+    
+    def tocsv(self, filename=None):
+        """write cadences to a csv file
+
+        Parameters:
+        -----------
+
+        filename : str
+            File name to write csv file to
+
+        Returns:
+        -------
+
+        cadences : ndarray
+            information on each cadence
+        """
+        nepochs = np.array([c.nepochs for c in self.cadences.values()])
+        max_nexp = nepochs.max()
+        cadence0 = [('CADENCE', np.unicode_, 40),
+                    ('NEPOCHS', np.int32),
+                    ('DELTA', np.float64, max_nexp),
+                    ('SKYBRIGHTNESS', np.float32, max_nexp),
+                    ('DELTA_MAX', np.float32, max_nexp),
+                    ('DELTA_MIN', np.float32, max_nexp),
+                    ('NEXP', np.int32, max_nexp),
+                    ('MAX_LENGTH', np.float32, max_nexp),
+                    ('OBSMODE_PK', np.str, max_nexp),
+                    ('LABEL_ROOT', np.unicode_, 40),
+                    ('LABEL_VERSION', np.unicode_, 40)] 
         cads = np.zeros(self.ncadences, dtype=cadence0)
         names = self.cadences.keys()
         with open(filename, 'w', encoding='utf-8-sig', newline='') as csvfile:
@@ -670,13 +636,10 @@
                 obsmode_pk_trim = obsmode_pk_string.strip("[] ")
                 sky_brightness_string = np.array2string(self.cadences[name].skybrightness[0:nepochs], precision = 3, separator = ',')
                 sky_brightness_trim = sky_brightness_string.strip("[] ")
-                #print(name+';'+str(nepochs)+';{'+delta_trim+'}')
                 print_string = name+';'+str(nepochs)+';{'+delta_trim+'}'+';{'+sky_brightness_trim+'}'+';{'+delta_max_trim+'}'+';{'+delta_min_trim+'}'+';{'+nexp_trim+'}'+';{'+max_length_trim+'}'+';{'+obsmode_pk_trim+'};'+label_root+';'+label_version
                 clean_string = print_string.replace("\r","")
                 cleaner_string = clean_string.replace("\n","")
                 csvfile.write(cleaner_string+' \n')
-        #return(cads)
-
 
     
     def todb(self):

import pickle
import re
import numpy as np
import fitsio
from ortools.constraint_solver import pywrapcp

try:
    import sdssdb.peewee.sdss5db.targetdb as targetdb
    _database = True
except:
    _database = False

# Definition to use when writing to ndarray
fits_type = np.dtype('a40')


def basename(cadence):
    return("_".join(cadence.split('-')[0].split('_')[0:-1]))


# Class to define a singleton
class CadenceSingleton(type):
    _instances = {}

    def __call__(cls, *args, **kwargs):
        if cls not in cls._instances:
            cls._instances[cls] = super(CadenceSingleton,
                                        cls).__call__(*args, **kwargs)
        return cls._instances[cls]


class Cadence(object):
    """Description of a cadence

    Parameters:
    ----------

    nexposures : np.int32
        number of exposures

    skybrightness : ndarray of np.float32
        maximum sky brightness for each exposure

    delta : ndarray of np.float32
        desired offset for each exposure from previous (days)

    delta_min : ndarray of np.float32
        minimum delta to allow (days)

    delta_max : ndarray of np.float32
        maximum delta to allow (days)

    instrument : list of str
            instrument for each exposure

    Attributes:
    ----------

    nexposures : np.int32
        number of exposures

    skybrightness : ndarray of np.float32
        maximum sky brightness for each exposure

    delta : ndarray of np.float32
        desired offset for each exposure from previous (days)

    delta_min : ndarray of np.float32
        minimum delta to allow (days)

    delta_max : ndarray of np.float32
        maximum delta to allow (days)

    instrument : list of str
            instrument for each exposure

    nepochs : np.int32
        number of epochs

    epoch_indx : ndarray of np.int32
        index into delta for first exposure at each epoch

    epoch_nexposures : ndarray of np.float32
        number of exposures for each separate epoch

    Methods:
    -------

    Notes:
    -----

    The first delta == 0 in all cadences.

    delta == 0 for any exposure except the first means to "bundle" the
    exposure with the previous exposure into a single epoch. delta_min
    and delta_max for such exposures are automatically set to zero on
    input.

    The last epochs in the list may have delta = -1. These will be
    treated as unconstrained. Only single epoch cadences will be allowed.
"""
    def __init__(self, nexposures=None, skybrightness=None, delta=None,
                 delta_min=None, delta_max=None, instrument=None,
                 version=None):
        self.nexposures = np.int32(nexposures)
        self.skybrightness = np.zeros(self.nexposures,
                                      dtype=np.float32) + skybrightness
        self.instrument = np.array(instrument)
        self.delta = np.zeros(self.nexposures, dtype=np.float32) + delta
        self.delta_min = (np.zeros(self.nexposures, dtype=np.float32) +
                          delta_min)
        self.delta_max = (np.zeros(self.nexposures, dtype=np.float32) +
                          delta_max)
        izero = np.where(self.delta == 0.)[0]
        self.delta_min[izero] = 0.
        self.delta_max[izero] = 0.
        if(version is not None):
            self.version = version
        else:
            self.version = ''
        self._create_epochs()
        iapogee = np.where(self.instrument == 'APOGEE')[0]
        if(len(iapogee) > 0):
            self.requires_apogee = 1
        else:
            self.requires_apogee = 0
        iboss = np.where(self.instrument == 'BOSS')[0]
        if(len(iboss) > 0):
            self.requires_boss = 1
        else:
            self.requires_boss = 0
        self.nexposures_pack = len(np.where(self.delta != -1)[0])
        self.nepochs_pack = len(np.where(self.delta[self.epoch_indx[0:-1]] != -1)[0])
        return

    def __str__(self):
        return(self.exposure_text())

    def exposure_text(self):
        """Display list of exposures as text"""
        out = "nexposures={nexposures}\n".format(nexposures=self.nexposures)
        out = out + " skybrightness = "
        for i in np.arange(self.nexposures):
            out = out + " {l:.3f}".format(l=self.skybrightness[i])
        out = out + "\n"
        out = out + " delta = "
        for i in np.arange(self.nexposures):
            out = out + " {d:.3f}".format(d=self.delta[i])
        out = out + "\n"
        out = out + " delta_min = "
        for i in np.arange(self.nexposures):
            out = out + " {s:.3f}".format(s=self.delta_min[i])
        out = out + "\n"
        out = out + " delta_max = "
        for i in np.arange(self.nexposures):
            out = out + " {s:.3f}".format(s=self.delta_max[i])
        out = out + "\n"
        out = out + " instrument = "
        for i in np.arange(self.nexposures):
            out = out + " {s}".format(s=self.instrument[i])
        out = out + "\n"
        out = out + " version = {v}\n".format(v=self.version)
        return(out)

    def epoch_text(self):
        """Display list of epochs as text"""
        epoch_indx = self.epoch_indx
        out = "nepochs={nepochs}\n".format(nepochs=self.nepochs)
        out = out + " nexposures = "
        for i in np.arange(self.nepochs):
            out = out + " {l}".format(l=self.epoch_nexposures[i])
        out = out + "\n"
        out = out + " skybrightness = "
        for i in np.arange(self.nepochs):
            out = out + " {l:.3f}".format(l=self.skybrightness[epoch_indx[i]])
        out = out + "\n"
        out = out + " delta = "
        for i in np.arange(self.nepochs):
            out = out + " {d:.3f}".format(d=self.delta[epoch_indx[i]])
        out = out + "\n"
        out = out + " delta_min = "
        for i in np.arange(self.nepochs):
            out = out + " {s:.3f}".format(s=self.delta_min[epoch_indx[i]])
        out = out + "\n"
        out = out + " delta_max = "
        for i in np.arange(self.nepochs):
            out = out + " {s:.3f}".format(s=self.delta_max[epoch_indx[i]])
        out = out + "\n"
        out = out + " instrument = "
        for i in np.arange(self.nepochs):
            out = out + " {s}".format(s=self.instrument[epoch_indx[i]])
        out = out + "\n"
        out = out + " version = {v}\n".format(v=self.version)
        return(out)

    def _arrayify(self, quantity=None, dtype=np.float64):
        """Cast quantity as ndarray of numpy.float64"""
        try:
            length = len(quantity)
        except TypeError:
            length = 1
        return np.zeros(length, dtype=dtype) + quantity

    def _create_epochs(self):
        """Define epochs based on exposure list"""
        epoch_indx = [np.int32(0)]
        self.nepochs = 1
        for indx in np.arange(self.nexposures - 1, dtype=np.int32) + 1:
            if(self.delta[indx] != 0.):
                epoch_indx.append(indx)
                self.nepochs = self.nepochs + 1
        epoch_indx = epoch_indx + [np.int32(self.nexposures)]
        self.epoch_indx = np.array(epoch_indx, dtype=np.int32)
        self.epoch_nexposures = np.zeros(self.nepochs, dtype=np.int32)
        for indx in np.arange(self.nepochs):
            self.epoch_nexposures[indx] = (self.epoch_indx[indx + 1] -
                                           self.epoch_indx[indx])
        return

    def smart_epoch_nexp(self, mjd_past, tolerance=45):
        """Calculate # of observed epochs, allowing
        for more exposures than planned.

        tolerance is in minutes
        """
        nexposures_past = len(mjd_past)
        if(nexposures_past >= self.nexposures):
            return 1

        tolerance = tolerance / 60. / 24.
        obs_epochs = 0
        prev = 0
        for m in mjd_past:
            delta = m - prev
            prev = m
            if delta < tolerance:
                continue
            else:
                obs_epochs += 1

        if obs_epochs >= self.nepochs:
            assert nexposures_past >= self.nexposures, "skipped some exposures!!"
            return 1

        nexposures_next = self.epoch_nexposures[obs_epochs]

        return nexposures_next

    def next_epoch_nexp(self, mjd_past):
        """get number of exposures for elligible epoch"""
        nexposures_past = len(mjd_past)
        if(nexposures_past >= self.nexposures):
            return 1
        epoch_indx = np.where(self.epoch_indx == nexposures_past)[0]
        nexposures_next = self.epoch_nexposures[epoch_indx]
        assert len(nexposures_next) == 1, "epoch selection failed"

        return nexposures_next

    def skybrightness_check(self, mjd_past, skybrightness_next):
        """check lunation for mjd_past against lunation_next"""
        nexposures_past = len(mjd_past)
        if(nexposures_past >= self.nexposures):
            return skybrightness_next <= self.skybrightness[-1]
        return skybrightness_next <= self.skybrightness[nexposures_past]

    def evaluate_next(self, mjd_past=None, mjd_next=None,
                      skybrightness_next=None, check_skybrightness=True,
                      ignoreMax=False):
        """Evaluate next choice of observation

           Returns whether cadence is ok AND how long until
           cadence will become impossible (deltaMax - delta)
        """
        nexposures_past = len(mjd_past)
        if(nexposures_past >= self.nexposures):
            print("done!")
            return(False, 0)

        ok_skybrightness = (self.skybrightness_check(mjd_past, skybrightness_next)|
                       (check_skybrightness is False))
        if(nexposures_past == 0):
            return(ok_skybrightness, 1e6)

        delta = mjd_next - mjd_past[nexposures_past - 1]
        dlo = self.delta_min[nexposures_past]
        dhi = self.delta_max[nexposures_past]
        if(dlo == -1):
            return(ok_skybrightness, 1e6)
        # print("delta {} dhi {} dlo {}".format(delta, dhi, dlo))
        if ignoreMax:
            return(ok_skybrightness & (delta >= dlo), np.abs(dhi - delta))
        return(ok_skybrightness & (delta >= dlo) & (delta <= dhi), dhi - delta)


class Packing(object):
    """Packing of observations into a cadence

    Parameters:
    ----------

    field_cadence : str
        name of cadence to be packing in to

    Attributes:
    ----------

    nepochs : np.int32
        number of epochs in cadence to pack into

    epoch_targets : list of ndarray of np.int32
        target IDs for each epoch

    epoch_nexposures : ndarray of np.int32
        number of exposures in each epoch

    epoch_nused : ndarray of np.int32
        number of exposures actually used so far in each epoch

    exposures : ndarray of np.int32
        target IDs from epoch_targets flattened into one list

    Methods:
    -------

    import_exposures() : create a packing from a list of exposures
    add_target() : add a new target (updating epoch_used, epoch_targets,
                   and exposures)
    pack_targets_greedy() : pack multiple targets in (updating epoch_used,
                            epoch_targets, and exposures)
    check_target() : check if a new target is allowed (without adding)
    set_exposures() : reset exposure list
"""
    def __init__(self, field_cadence=None):
        import roboscheduler.cadence as cadence
        self.field_cadence = field_cadence
        self.clist = cadence.CadenceList()
        if(self.field_cadence not in self.clist.cadences):
            print("No cadence {fc}.".format(fc=self.field_cadence))
            return
        self.reset()
        return

    def __str__(self):
        return(self.text())

    def text(self):
        out = "Packing of {fc}\n".format(fc=self.field_cadence)
        out = out + " navailable = "
        for i in np.arange(self.nepochs):
            out = out + " {l}".format(l=self.epoch_nexposures[i])
        out = out + "\n"
        out = out + " nused = "
        for i in np.arange(self.nepochs):
            out = out + " {l}".format(l=self.epoch_nused[i])
        out = out + "\n"
        for i in np.arange(self.nepochs):
            out = out + "Epoch #{i}: ".format(i=i + 1)
            for j in np.arange(self.epoch_nexposures[i]):
                out = out + " {x} ".format(x=self.epoch_targets[i][j])
            out = out + "\n"

        return(out)

    def reset(self):
        """Reset packing"""
        c = self.clist.cadences[self.field_cadence]
        self.nepochs = c.nepochs
        self.epoch_targets = [np.zeros(x, dtype=np.int32) - 1
                              for x in c.epoch_nexposures]
        self.epoch_nexposures = c.epoch_nexposures
        self.epoch_nused = np.zeros(self.nepochs, dtype=np.int32)
        self.set_exposures()
        return

    def import_exposures(self, exposures):
        self.exposures = exposures
        self.set_epochs()
        return

    def check_target(self, target_cadence=None, exposure_mask=None):
        """Check if target fits into a packing and return a solution

        Parameters:
        ----------

        target_cadence : str
            name of cadence for target to check

        exposure_mask : ndarray
            array of np.bool indicating how to mask each exposure

        Returns:
        -------

        soln : dictionary
            information about packing check:
             'ok' : boolean indicating whether it fits
             'pack' : list of field cadence epochs for packed part of
                      target cadence
             'fill' : list of all field cadence epochs, with target
                      cadence epochs to add for each

        Notes:
        -----

        Picks one solution which is essentially random. Usually fills
        from earlier epochs to later.
"""
        out = dict()
        out['ok'] = False
        out['pack'] = []
        out['fill'] = []

        ok, solns = self.clist.cadence_consistency(target_cadence,
                                                   self.field_cadence,
                                                   return_solutions=True,
                                                   epoch_level=True)
        if(ok is False):
            return(out)

        if(exposure_mask is not None):
            epoch_nmask = self.count_exposures_per_epoch(exposure_mask)
        else:
            epoch_nmask = 0

        for soln in solns:
            pack_soln = soln[0].copy()
            fill_grid = soln[1]
            navail = self.epoch_nexposures - self.epoch_nused - epoch_nmask
            ineg = np.where(navail < 0)[0]
            navail[ineg] = 0
            nneed = self.clist.cadences[target_cadence].epoch_nexposures.copy()
            soln_ok = True
            for indx in np.arange(len(pack_soln), dtype=np.int32):
                pack_epoch = pack_soln[indx]
                if(navail[pack_epoch] < nneed[indx]):
                    soln_ok = False
                    break
                else:
                    navail[indx] = navail[indx] - nneed[indx]
            if(soln_ok):
                if(fill_grid is not None):
                    nexp1 = nneed[self.clist.cadences[target_cadence].nepochs_pack:]
                    nexp2 = navail
                    ok, fill_epoch_targets = self.clist.fill_grid(fill_grid,
                                                                  nexp1=nexp1,
                                                                  nexp2=nexp2)
                    if(ok):
                        out['ok'] = True
                        out['pack'] = pack_soln
                        out['fill'] = fill_epoch_targets
                        return(out)
                else:
                    out['ok'] = True
                    out['pack'] = pack_soln
                    out['fill'] = []
                    return(out)

        return(out)

    def set_exposures(self):
        """Set exposures attribute, as concatenation of epoch_targets"""
        self.exposures = np.zeros(0, dtype=np.int32)
        n = 0
        for et in self.epoch_targets:
            self.exposures = np.append(self.exposures, et)
            n = n + len(et)
        return

    def count_exposures_per_epoch(self, exposures):
        """Add up exposures used per epoch"""
        ccadence = self.clist.cadences[self.field_cadence]
        epe = np.zeros(ccadence.nepochs, dtype=np.int32)
        epoch_indx = np.append(ccadence.epoch_indx,
                               np.zeros(1, dtype=np.int32) - 1)
        for indx in np.arange(ccadence.nepochs):
            epe[indx] = np.int32(exposures[epoch_indx[indx]:
                                           epoch_indx[indx + 1]]).sum()
        return(epe)

    def set_epochs(self):
        """Set epoch-related attributes, based on exposures"""
        n = 0
        for indx in range(len(self.epoch_targets)):
            net = len(self.epoch_targets[indx])
            self.epoch_targets[indx] = self.exposures[n:n + net].copy()
            n = n + net
            ii = np.where(self.epoch_targets[indx] >= 0)[0]
            self.epoch_nused[indx] = len(ii)
        return

    def add_target(self, target_id=None, target_cadence=None,
                   reset_exposures=True, exposure_mask=None):
        """Add a target to packing

        Parameters:
        ----------

        target_id : np.int32
            ID number for target (0 or greater)

        target_cadence : str
            name of cadence for target to check

        exposure_mask : ndarray
            array of booleans (one per exposure); default None

        Returns:
        -------

        ok : bool
            True if successful, false if no space available

"""
        if(exposure_mask is None):
            exposure_mask = np.zeros(len(self.exposures), dtype=np.bool)

        soln = self.check_target(target_cadence=target_cadence,
                                 exposure_mask=exposure_mask)
        if(soln['ok'] is False):
            return(False)

        epoch_indx = self.clist.cadences[self.field_cadence].epoch_indx
        epoch_nexp = self.clist.cadences[self.field_cadence].epoch_nexposures

        for indx in np.arange(self.clist.cadences[target_cadence].nepochs_pack):
            epoch = soln['pack'][indx]
            n = self.epoch_nused[epoch]
            nneed = self.clist.cadences[target_cadence].epoch_nexposures[indx]
            self.epoch_targets[epoch][n:n + nneed] = target_id
            self.epoch_nused[epoch] = n + nneed
            cexp = np.arange(epoch_indx[indx], epoch_indx[indx + 1])
            ineed = 0
            for iexp in cexp:
                if((exposure_mask[iexp] == 0) & (self.exposures[iexp] < 0)):
                    self.exposures[iexp] = target_id
                    ineed = ineed + 1
                    if(ineed == nneed):
                        break

        for indx, cfill in enumerate(soln['fill']):
            if(len(cfill) > 0):
                n = self.epoch_nused[indx]
                nfill = len(soln['fill'][indx])
                self.epoch_targets[indx][n:n + nfill] = target_id
                self.epoch_nused[indx] = n + nfill
                ifill = 0
                cexp = epoch_indx[indx] + np.arange(epoch_nexp[indx],
                                                    dtype=np.int32)
                for iexp in cexp:
                    if((exposure_mask[iexp] == 0) &
                       (self.exposures[iexp] < 0)):
                        self.exposures[iexp] = target_id
                        ifill = ifill + 1
                        if(ifill == nfill):
                            break

        self.set_epochs()

        # if(reset_exposures):
         #    self.set_exposures()

        return(True)

    def pack_targets_greedy(self, target_ids=None, target_cadences=None,
                            value=None, exposure_mask=None):
        """Pack targets into a cadence greedily.

        Parameters:
        ----------

        target_ids : ndarray of np.int32
            target ID numbers (default np.arange(len(target_cadences)))

        target_cadences : list of strings
            names of the target cadences

        value : ndarray of np.float32
            value for each target (default all 1s)

        Notes:
        -----

        Starts with highest "value" targets, and assigns in a greedy fashion.
        Will not observe partial cadences.
"""
        ntargets = len(target_cadences)

        if(exposure_mask is None):
            exposure_mask = np.zeros((ntargets, len(self.exposures)),
                                     dtype=np.bool)

        if(value is None):
            value = np.ones(ntargets)
        else:
            value = np.array(value)

        if(target_ids is None):
            target_ids = np.arange(ntargets, dtype=np.int32)
        else:
            target_ids = np.array(target_ids)

        isort = np.flip(np.argsort(value), axis=0)
        for i in isort:
            self.add_target(target_id=target_ids[i],
                            target_cadence=target_cadences[i],
                            reset_exposures=False,
                            exposure_mask=exposure_mask[i, :])

        self.set_exposures()

        return()


class CadenceList(object, metaclass=CadenceSingleton):
    """List of cadences available (singleton)

    Parameters:
    ----------

    Attributes:
    ----------

    ncadences : np.int32, int
         number of different cadences

    cadences : dictionary
         dictionary of Cadence objects

    Methods:
    -------

    reset() : remove all the current cadences
    add_cadence() : add a new cadence
    check_exposures() : are two exposure sets consistent?
    cadence_consistency(): is cadence #1 consistent with cadence #2?
    fromarray(): add to cadence list from an ndarray
    fromfits(): add to cadence list from a FITS file
    toarray(): return an ndarray with cadence list
    epoch_array(): return an ndarray with epoch-oriented list of cadences
    todb(): insert cadences into the targetdb
    fromdb(): extract cadences into the targetdb

    Notes:
    -----

    This is a singleton, so there can only be one CadenceList defined
    within any session.

    The cadence_consistency() method stores results for any set of its
    inputs in a dictionary for lookup later; note that if you alter or
    replace a cadence without using reset() then the cached version of
    the cadence consistencies may not be accurate.
"""
    def __init__(self):
        self.reset()
        self.max_nsolns = 100
        return

    def reset(self):
        """Reset cadence list to be empty"""
        self.ncadences = 0
        self.cadences = dict()
        self._cadence_consistency = dict()
        return

    def add_cadence(self, name=None, *args, **kwargs):
        """Add a cadence to the list of cadences

        Parameters:
        ----------

        name : string
            dictionary name of cadence

        nexposures : np.int32
            number of exposures (default 1)

        skybrightness : ndarray of np.float32
            maximum sky brightness for each exposure (default [1.])

        delta : ndarray of np.float32
            day for exposure (default [0.])

        delta_min : ndarray of np.float32
            allowance for variation from cadence (default [1.])

        delta_max : ndarray of np.float32
            allowance for variation from cadence (default [1.])

        instrument : list of str
            instrument for each exposure

        version : str
            version name of cadence (default '')

        Notes:
        -----

        The last epochs in the list may have delta = -1. These will be
        treated as unconstrained. Only single epoch cadences will be allowed.
        """
        cadence = Cadence(*args, **kwargs)
        self.cadences[name] = cadence
        self.ncadences = len(self.cadences.keys())

    def check_exposures(self, one=None, two=None, indx2=None, sub1=None,
                        epoch_level=True, details=False):
        """Is exposure set in cadence two consistent with cadence one?

        Parameters:
        ----------

        one : string
            name of cadence #1

        two : string
            name of cadence #2

        indx2 : ndarray of np.int32
            exposures in cadence #2
        
        sub1 : ndarray of np.int32
            sequence to compare in cadence #1

        epoch_level : boolean
            compare sequences at epoch level not exposure level (default True)

        Returns:
        -------

        status : str
            status string; 'ok' if everything checks out
                'toolate' if an exposure in indx2 is too far
                'toosoon' if the indx2 exposure is allowed to be too soon
                'toobright' if skybrightness fails
                'toofew' if not enough exposures in cadence two

        Notes:
        -----

        If cadence one contains epochs with delta = -1 they will be ignored.
        """
        eps = 1.e-3  # generously deal with round-off
        nexp = len(indx2)
        cone = self.cadences[one]
        ctwo = self.cadences[two]

        if(sub1 is None):
            if(epoch_level):
                sub1 = np.where(self.cadences[one].epoch_delta != -1)[0]
            else:
                sub1 = np.where(self.cadences[one].delta != -1)[0]

        # Check number of exposures, if at epoch level
        if(epoch_level):
            toofew = (cone.epoch_nexposures[sub1] >
                      ctwo.epoch_nexposures[indx2])
            if(np.any(toofew)):
                return('toofew')

        # For the subsequent checks, convert to exposure index if we
        # are at the epoch level
        if(epoch_level):
            eindx2 = ctwo.epoch_indx[0:-1]
            delta2full = ctwo.delta[eindx2]
            delta_max2full = ctwo.delta_max[eindx2]
            delta_min2full = ctwo.delta_min[eindx2]
            skybrightness2 = ctwo.skybrightness[eindx2]
            eindx1 = cone.epoch_indx[0:-1]
            delta1 = cone.delta[eindx1]
            delta_max1 = cone.delta_max[eindx1]
            delta_min1 = cone.delta_min[eindx1]
            skybrightness1 = cone.skybrightness[eindx1]
        else:
            delta2full = ctwo.delta
            delta_max2full = ctwo.delta_max
            delta_min2full = ctwo.delta_min
            skybrightness2 = ctwo.skybrightness
            delta1 = cone.delta
            delta_max1 = cone.delta_max
            delta_min1 = cone.delta_min
            skybrightness1 = cone.skybrightness

        # Check skybrightnesss
        for indx in np.arange(nexp):
            if(skybrightness1[sub1[indx]] < skybrightness2[indx2[indx]] - eps):
                return('toobright')

        # Check deltas
        for indx in np.arange(nexp - 1) + 1:
            delta2 = delta2full[indx2[indx - 1] + 1: indx2[indx] + 1].sum()
            dlo2 = delta_min2full[indx2[indx - 1] + 1: indx2[indx] + 1].sum()
            dhi2 = delta_max2full[indx2[indx - 1] + 1: indx2[indx] + 1].sum()
            if(delta1[sub1[indx]] > 0.):  # normal case
                if(delta_min1[sub1[indx]] >= dlo2 + eps):
                    return('toosoon')
                if(delta_max1[sub1[indx]] <= dhi2 - eps):
                    return('toolate')
            elif(delta1[sub1[indx]] == 0.):  # adjacent exposures
                if(indx2[indx] > indx2[indx - 1] + 1):  # must be adjacent
                    return('notadjacent')
                if(delta2 > 0.):  # must be adjacent
                    return('notadjacent')

        return('ok')

    def cadence_consistency(self, one, two, return_solutions=True,
                            epoch_level=True):
        """Is cadence #1 consistent with cadence #2?

        Parameters:
        ----------

        one : string
            name of cadence #1

        two : string
            name of cadence #2

        return_solutions: boolean
            return list of solutions? (default False)

        epoch_level : boolean
            compare sequences at epoch level not exposure level (default True)

        Returns:
        -------

        ok : int
            1 if there is a solution, 0 otherwise

        solutions : list (if return_solutions is True)
            list of solutions, see below.

        Notes:
        -----

        Each cadence may have a set of epochs with delta = -1.
        There are nexposures_pack_1 epochs with delta >= 0 in one
        There are nexposures_fill_1 epochs with delta == -1 in one
        There are nexposures_pack_2 epochs with delta >= 0 in two
        There are nexposures_fill_2 epochs with delta == -1 in two

        A solution is a tuple, with
           solns - an array of nexposures_pack_1 exposures within cadence 2
           fill - a 2-d array (nexposures_fill_1, nexposures_2) expressing
                  which exposures can be filled into for this solution
"""
        # Return cached results
        cache_key = (one, two, epoch_level, return_solutions)
        if(cache_key in self._cadence_consistency):
            return(self._cadence_consistency[cache_key])

        if(epoch_level):
            npack1 = self.cadences[one].nepochs_pack
            npack2 = self.cadences[two].nepochs_pack
            nfill1 = self.cadences[one].nepochs - npack1
            nfill2 = self.cadences[two].nepochs - npack2
        else:
            npack1 = self.cadences[one].nexposures_pack
            npack2 = self.cadences[two].nexposures_pack
            nfill1 = self.cadences[one].nexposures - npack1
            nfill2 = self.cadences[two].nexposures - npack2

        possibles = []

        # Special case if same cadence
        if(one == two):
            success = True
            possibles = list(np.arange(npack1))
            ifill1 = np.arange(nfill1)
            ifill2 = np.arange(nfill2)
            fill = np.zeros((nfill1, npack2 + nfill2), dtype=np.bool)
            for i1 in ifill1:
                for i2 in ifill2:
                    s = self.check_exposures(one=one, two=two,
                                             indx2=[npack2 + i2],
                                             sub1=[npack1 + i1],
                                             epoch_level=epoch_level)
                    fill[i1, npack2 + i2] = (s == 'ok')

            if(return_solutions):
                self._cadence_consistency[cache_key] = (success,
                                                        [(possibles, fill)])
            else:
                self._cadence_consistency[cache_key] = success
            return(self._cadence_consistency[cache_key])

        if(npack1 == 0):
            possibles = [[]]
        else:
            # Check which exposures you can start on
            for first in np.arange(npack2 - npack1 + 1):
                s = self.check_exposures(one=one, two=two, indx2=[first],
                                         sub1=[0], epoch_level=epoch_level)
                if(s == 'ok'):
                    possibles.append([first])
                if(len(possibles) == 0):
                    success = False
                    if(return_solutions):
                        self._cadence_consistency[cache_key] = (success,
                                                                possibles)
                    else:
                        self._cadence_consistency[cache_key] = success
                    return(self._cadence_consistency[cache_key])

            # Now find sequences starting from there
            for nsub1 in np.arange(npack1 - 1) + 2:
                current_possibles = possibles
                possibles = []
                sub1 = np.arange(nsub1)
                for indx in range(len(current_possibles)):
                    possible = current_possibles[indx]
                    remaining_start = possible[-1] + 1
                    nremaining = npack2 - possible[-1] - 1
                    if(nremaining >= npack1 - len(possible)):
                        for next_possible in (remaining_start +
                                              np.arange(nremaining)):
                            try_possible = possible.copy()
                            try_possible.append(next_possible)
                            s = self.check_exposures(one=one, two=two,
                                                     indx2=try_possible[-2:],
                                                     sub1=sub1[-2:],
                                                     epoch_level=epoch_level)
                            if(s == 'ok'):
                                possibles.append(try_possible)
                            elif(s == 'toolate'):
                                break

                if(len(possibles) == 0):
                    success = False
                    if(return_solutions):
                        self._cadence_consistency[cache_key] = (success,
                                                                possibles)
                    else:
                        self._cadence_consistency[cache_key] = success
                    return(self._cadence_consistency[cache_key])

        if((len(possibles) > 0) & (nfill1 > 0)):
            pack_possibles = possibles.copy()
            possibles = []
            for pack_possible in pack_possibles:
                fill = np.zeros((nfill1, npack2 + nfill2), dtype=np.bool)
                ifill1 = np.arange(nfill1)
                ifill2 = np.arange(npack2 + nfill2)
                for i1 in ifill1:
                    for i2 in np.arange(npack2 + nfill2, dtype=np.int32):
                        if(i2 not in pack_possible):
                            s = self.check_exposures(one=one, two=two,
                                                     indx2=[i2],
                                                     sub1=[i1 + npack1],
                                                     epoch_level=epoch_level)
                            fill[i1, i2] = (s == 'ok')
                if(epoch_level):
                    nexp1 = self.cadences[one].epoch_nexposures[ifill1]
                    nexp2 = self.cadences[two].epoch_nexposures[ifill2]
                else:
                    nexp1 = self.cadences[one].nexposures[ifill1]
                    nexp2 = self.cadences[two].nexposures[ifill2]

                ok, et = self.fill_grid(fill=fill, nexp1=nexp1, nexp2=nexp2)
                if(ok):
                    possibles.append((pack_possible, fill))
        else:
            pack_possibles = possibles.copy()
            possibles = []
            for pack_possible in pack_possibles:
                possibles.append((pack_possible, None))

        success = len(possibles) > 0
        if(return_solutions):
            self._cadence_consistency[cache_key] = (success, possibles)
        else:
            self._cadence_consistency[cache_key] = success
        return(self._cadence_consistency[cache_key])

    def fill_grid(self, fill=None, nexp1=None, nexp2=None):
        """Checks if a grid can be filled

        Parameters:
        ----------

        fill : 2-D ndarray of bool
            whether epoch of second dimension can satisfy epoch of first

        nexp1 : ndarray of np.int32
            number of exposures in first dimension

        nexp2 : ndarray of np.int32
            number of exposures in second dimension

        Returns:
        -------

        ok : bool
            True if the grid can be filled, False if not

        epoch_targets : list of ndarrays
            list of lists of targets corresponding to each epoch
"""
        n1 = fill.shape[0]
        n2 = fill.shape[1]

        solver = pywrapcp.Solver("fill_grid")

        # Build gridvars, which for each [target epoch][field epoch]
        # combination has a variable for the number of exposures.
        gridvars = []
        for indx1 in np.arange(n1):
            indx1vars = []
            for indx2 in np.arange(n2):
                nfill = int(0)
                if(fill[indx1, indx2]):
                    nfill = int(nexp2[indx2])
                name = "{indx1}-{indx2}".format(indx1=indx1, indx2=indx2)
                tmpvar = solver.IntVar([int(0), int(nexp1[indx1])], name)
                solver.Add(tmpvar <= int(nfill))
                indx1vars.append(tmpvar)
            gridvars.append(indx1vars)

        # Set of constraints for each target epoch that total # of
        # exposures is correct
        for indx1 in np.arange(n1):
            indx1vars = gridvars[indx1]
            solver.Add(solver.Sum(indx1vars) == int(nexp1[indx1]))

        # Set of constraints for each field epoch that total # of exposures
        # is not exceeded
        for indx2 in np.arange(n2):
            indx2vars = [x[indx2] for x in gridvars]
            solver.Add(solver.Sum(indx2vars) <= int(nexp2[indx2]))

        objective_expr = solver.IntVar(int(0), 2 * int(n2 * n2 + 1), "tots")
        filledcount = []
        for indx2 in np.arange(n2):
            indx2vars = [x[indx2] for x in gridvars]
            fcvar = solver.IntVar(- int(2 * n1 * n2), int(2 * n1 * n2),
                                  'fcvar-{indx2}'.format(indx2=indx2))
            solver.Add(fcvar == solver.Sum(indx2vars) * (indx2 + 1))
            filledcount.append(fcvar)
        solver.Add(objective_expr == solver.Sum(filledcount))
        objective = solver.Minimize(objective_expr, 1)

        allvars = [var for indx1vars in gridvars
                   for var in indx1vars]

        db = solver.Phase(allvars, solver.CHOOSE_FIRST_UNBOUND,
                          solver.ASSIGN_MIN_VALUE)

        # Create a solution collector.
        collector = solver.LastSolutionCollector()

        # Add the decision variables.
        for allvar in allvars:
            collector.Add(allvar)

        collector.AddObjective(objective_expr)

        tl = solver.TimeLimit(100)
        status = solver.Solve(db, [objective, collector, tl])
        if(status is False):
            return(False, [])

        # Retrieve list of targets for each epoch
        if collector.SolutionCount() > 0:
            best_solution = collector.SolutionCount() - 1
            epoch_targets = [np.zeros(0, dtype=np.int32)] * n2
            for indx1 in np.arange(n1):
                indx1vars = gridvars[indx1]
                for i2 in range(len(indx1vars)):
                    var = indx1vars[i2]
                    if(collector.Value(best_solution, var)):
                        for i in np.arange(nexp1[indx1]):
                            epoch_targets[i2] = np.append(epoch_targets[i2],
                                                          np.int32(indx1))
            return(True, epoch_targets)
        else:
            return(False, [])

    def fromarray(self, cadences_array=None, nathan=False, lunation=False):
        """Add cadences to ccadence list from an array

        Parameters:
        -----------

        cadences_array : ndarray
            ndarray with columns 'NEXPOSURES', 'SKYBRIGHTNESS', 'DELTA',
            'DELTA_MIN', 'DELTA_MAX', 'CADENCE', 'INSTRUMENT', 'VERSION'

        nathan : bool
            False if normal format, True if Nathan De Lee format
"""
        col = {'NEXPOSURES': 'NEXPOSURES',
               'SKYBRIGHTNESS': 'SKYBRIGHTNESS',
               'DELTA': 'DELTA',
               'DELTA_MIN': 'DELTA_MIN',
               'DELTA_MAX': 'DELTA_MAX',
               'INSTRUMENT': 'INSTRUMENT',
               'CADENCE': 'CADENCE',
               'VERSION': 'VERSION'}

        if(lunation is True):
            col['SKYBRIGHTNESS'] = 'LUNATION'

        if(nathan is True):
            for k in col.keys():
                col[k] = col[k].lower()
            col['NEXPOSURES'] = 'nepochs'
            for indx in np.arange(len(cadences_array), dtype=np.int32):
                if(cadences_array[indx][col['NEXPOSURES']] > 1):
                    iz = np.where(cadences_array[indx][col['DELTA']] == 0.)[0]
                    cadences_array[indx][col['DELTA_MIN']][iz] = 0.
                    cadences_array[indx][col['DELTA_MAX']][iz] = 0.

        if(col['VERSION'] in cadences_array.dtype.names):
            versions = [v.strip() for v in cadences_array[col['VERSION']]]
        else:
            versions = [''] * len(cadences_array)

        for ic, ccadence in enumerate(cadences_array):
            nexp = ccadence[col['NEXPOSURES']]
            if(isinstance(ccadence[col['SKYBRIGHTNESS']],
                          type(np.zeros(0, dtype=np.float32)))):
                instruments = np.array([ii.strip()
                                        for ii in ccadence[col['INSTRUMENT']][0:nexp]])
                self.add_cadence(nexposures=ccadence[col['NEXPOSURES']],
                                 skybrightness=ccadence[col['SKYBRIGHTNESS']][0:nexp],
                                 delta=ccadence[col['DELTA']][0:nexp],
                                 delta_min=ccadence[col['DELTA_MIN']][0:nexp],
                                 delta_max=ccadence[col['DELTA_MAX']][0:nexp],
                                 name=ccadence[col['CADENCE']].strip(),
<<<<<<< HEAD
                                 instrument=instruments)
=======
                                 instrument=instruments,
                                 version=versions[ic])
>>>>>>> 12f9efcc
            else:
                instruments = np.array([ccadence[col['INSTRUMENT']].strip()])
                self.add_cadence(nexposures=ccadence[col['NEXPOSURES']],
                                 skybrightness=ccadence[col['SKYBRIGHTNESS']],
                                 delta=ccadence[col['DELTA']],
                                 delta_min=ccadence[col['DELTA_MIN']],
                                 delta_max=ccadence[col['DELTA_MAX']],
                                 name=ccadence[col['CADENCE']].strip(),
<<<<<<< HEAD
                                 instrument=instruments)
=======
                                 instrument=instruments,
                                 version=versions[ic])
>>>>>>> 12f9efcc
        return

    def fromfits(self, filename=None, nathan=False, lunation=False,
                 unpickle=False):
        """Add cadences to ccadence list from a FITS file

        Parameters:
        -----------

        filename : str
            File name to read from

        Notes:
        -----

        Expects a valid FITS file with columns 'NEXPOSURES',
            'SKYBRIGHTNESS', 'DELTA', 'DELTA_MIN', 'DELTA_MAX', 'CADENCE',
            'INSTRUMENT', 'VERSION'
        """
        self.cadences_fits = fitsio.read(filename)
        self.fromarray(self.cadences_fits, nathan=nathan, lunation=lunation)
        if(unpickle):
            fp = open(filename + '.pkl', 'rb')
            cc = pickle.load(fp)
            for key in cc:
                self._cadence_consistency[key] = cc[key]
        return

    def toarray(self):
        """Return cadences as a record array

        Returns:
        -------

        cadences : ndarray
            information on each cadence
        """
        nexps = np.array([c.nexposures for c in self.cadences.values()])
        max_nexp = nexps.max()
        cadence0 = [('CADENCE', fits_type),
                    ('NEXPOSURES', np.int32),
                    ('DELTA', np.float64, max_nexp),
                    ('SKYBRIGHTNESS', np.float32, max_nexp),
                    ('DELTA_MAX', np.float32, max_nexp),
                    ('DELTA_MIN', np.float32, max_nexp),
                    ('INSTRUMENT', np.dtype('a10'), max_nexp),
                    ('VERSION', np.dtype('a10'))]
        cads = np.zeros(self.ncadences, dtype=cadence0)
        names = self.cadences.keys()
        for indx, name in zip(np.arange(self.ncadences), names):
            nexp = self.cadences[name].nexposures
            cads['CADENCE'][indx] = name
            cads['NEXPOSURES'][indx] = nexp
            cads['DELTA'][indx, 0:nexp] = self.cadences[name].delta
            cads['DELTA_MIN'][indx, 0:nexp] = self.cadences[name].delta_min
            cads['DELTA_MAX'][indx, 0:nexp] = self.cadences[name].delta_max
            cads['SKYBRIGHTNESS'][indx, 0:nexp] = self.cadences[name].skybrightness
            cads['INSTRUMENT'][indx, 0:nexp] = self.cadences[name].instrument
            cads['VERSION'][indx] = self.cadences[name].version
        return(cads)

    def epoch_array(self):
        """Return cadence epochs as a record array

        Returns:
        -------

        cadences : ndarray
            information on each cadence
        """
        neps = np.array([c.nepochs for c in self.cadences.values()])
        max_nep = neps.max()
        cadence0 = [('CADENCE', fits_type),
                    ('NEPOCHS', np.int32),
                    ('NEXPOSURES', np.int32, max_nep),
                    ('DELTA', np.float64, max_nep),
                    ('SKYBRIGHTNESS', np.float32, max_nep),
                    ('DELTA_MAX', np.float32, max_nep),
                    ('DELTA_MIN', np.float32, max_nep),
                    ('INSTRUMENT', np.dtype('a10'), max_nep),
                    ('VERSION', np.dtype('a10'))]
        cads = np.zeros(self.ncadences, dtype=cadence0)
        names = self.cadences.keys()
        for indx, name in zip(np.arange(self.ncadences), names):
            nep = self.cadences[name].nepochs
            cads['CADENCE'][indx] = name
            cads['NEPOCHS'][indx] = nep
            epoch_indx = self.cadences[name].epoch_indx[0:-1]
            cads['NEXPOSURES'][indx, 0:nep] = self.cadences[name].epoch_nexposures
            cads['DELTA'][indx, 0:nep] = self.cadences[name].delta[epoch_indx[0:nep]]
            cads['DELTA_MIN'][indx, 0:nep] = self.cadences[name].delta_min[epoch_indx[0:nep]]
            cads['DELTA_MAX'][indx, 0:nep] = self.cadences[name].delta_max[epoch_indx[0:nep]]
            cads['SKYBRIGHTNESS'][indx, 0:nep] = self.cadences[name].skybrightness[epoch_indx[0:nep]]
            instruments = [self.cadences[name].instrument[i] for i in epoch_indx[0:nep]]
            cads['INSTRUMENT'][indx][0:nep] = instruments
            cads['VERSION'][indx] = self.cadences[name].version
        return(cads)

    def todb(self):
        """Insert all cadences into the targetdb
"""

        if(_database is False):
            print("No database available.")
            return()

        # Create dictionary to look up spectrograph pk from instrument name
        spectrographs = targetdb.Spectrograph.select().dicts()
        spectrograph_pk = dict()
        for spectrograph in spectrographs:
            spectrograph_pk[spectrograph['label']] = spectrograph['pk']

        pkdict = targetdb.TargetCadence.select(targetdb.TargetCadence.pk).dicts()
        pks = np.array([p['pk'] for p in pkdict])
        newpks = pks.max() + 1 + np.arange(len(self.cadences))

        for cadence, pk in zip(self.cadences, newpks):
            nexposures = int(self.cadences[cadence].nexposures)
            delta = [float(n) for n in self.cadences[cadence].delta]
            delta_min = [float(n) for n in self.cadences[cadence].delta_min]
            delta_max = [float(n) for n in self.cadences[cadence].delta_max]
            skybrightness = [float(n) for n in self.cadences[cadence].skybrightness]
            version = str(self.cadences[cadence].version)
            spectrograph = [spectrograph_pk[n]
                            for n in self.cadences[cadence].instrument]
            targetdb.TargetCadence.insert(pk=pk, name=cadence,
                                          nexposures=nexposures,
                                          delta=delta, skybrightness=skybrightness,
                                          delta_min=delta_min,
                                          delta_max=delta_max,
                                          spectrograph_pk=spectrograph,
                                          version=version).execute()

    def updatedb(self):
        """Update the cadences in the targetdb by name
"""
        if(_database is False):
            print("No database available.")
            return()

        # Create dictionary to look up spectrograph pk from instrument name
        spectrographs = targetdb.Spectrograph.select().dicts()
        spectrograph_pk = dict()
        for spectrograph in spectrographs:
            spectrograph_pk[spectrograph['label']] = spectrograph['pk']

        for cadence in self.cadences:
            update_dict = {targetdb.TargetCadence.nexposures:
                           self.cadences[cadence].nexposures,
                           targetdb.TargetCadence.delta:
                           [float(n) for n in self.cadences[cadence].delta],
                           targetdb.TargetCadence.delta_min:
                           [float(n)
                            for n in self.cadences[cadence].delta_min],
                           targetdb.TargetCadence.delta_max:
                           [float(n)
                            for n in self.cadences[cadence].delta_max],
                           targetdb.TargetCadence.skybrightness:
                           [float(n) for n in self.cadences[cadence].skybrightness],
                           targetdb.TargetCadence.spectrograph_pk:
                           [spectrograph_pk[n]
                            for n in self.cadences[cadence].instrument]}
            targetdb.TargetCadence.update(update_dict). \
                where(targetdb.TargetCadence.name == cadence).execute()
        return

    def fromdb(self, clobber=False, version_select=None):
        """Extract cadences into the targetdb
"""
        if(_database is False):
            print("No database available.")
            return()

        # Create dictionary to look up spectrograph pk from instrument name
        spectrographs = targetdb.Spectrograph.select().dicts()
        instrument = dict()
        for spectrograph in spectrographs:
            instrument[spectrograph['pk']] = spectrograph['label']

        cadences = targetdb.TargetCadence.select().dicts()

        # Keep only versions wanted
        if(version_select is not None):
            keep_cadences = []
            for i, cadence in enumerate(cadences):
                keep = True
                for vs in version_select:
                    if(re.match(vs, cadence['name']) is not None):
                        if(cadence['version'] == version_select[vs]):
                            keep = True
                        else:
                            keep = False
                if(keep):
                    keep_cadences.append(cadence)
            cadences = keep_cadences

        # Find duplicates in input
        names = np.array([c['name'] for c in cadences])
        versions = np.array([c['version'] for c in cadences])
        keep = np.ones(len(cadences), dtype=np.bool)
        for i, cadence in enumerate(cadences):
            ii = np.where((cadence['name'] == names) &
                          (cadence['version'] == versions))[0]
            if(len(ii) > 1):
                print("Duplicate input cadence {c} version {v}".format(c=cadence['name'],
                                                                       v=cadence['version']))
                print("Not loading with duplications.")
                return
            ii = np.where(cadence['name'] == names)[0]
            for v in versions[ii]:
                if(v > cadence['version']):
                    keep[i] = 0
        keep_cadences = []
        for i, cadence in enumerate(cadences):
            if(keep[i]):
                keep_cadences.append(cadence)
        cadences = keep_cadences

        for cadence in cadences:
            if((cadence['name'] in self.cadences) &
               (clobber is False)):
                print("Not clobbering existing cadence {c}".format(c=cadence['name']))
                break
            instruments = np.array([instrument[pk]
                                    for pk in cadence['spectrograph_pk']])
            if(len(instruments) == 0):
                print("No instruments, defaulting to APOGEE")
                instruments = ['APOGEE'] * cadence['nexposures']
            self.add_cadence(name=cadence['name'],
                             nexposures=cadence['nexposures'],
                             delta=np.array(cadence['delta']),
                             delta_min=np.array(cadence['delta_min']),
                             delta_max=np.array(cadence['delta_max']),
                             skybrightness=np.array(cadence['skybrightness']),
                             instrument=instruments,
                             version=cadence['version'])<|MERGE_RESOLUTION|>--- conflicted
+++ resolved
@@ -1131,12 +1131,8 @@
                                  delta_min=ccadence[col['DELTA_MIN']][0:nexp],
                                  delta_max=ccadence[col['DELTA_MAX']][0:nexp],
                                  name=ccadence[col['CADENCE']].strip(),
-<<<<<<< HEAD
-                                 instrument=instruments)
-=======
                                  instrument=instruments,
                                  version=versions[ic])
->>>>>>> 12f9efcc
             else:
                 instruments = np.array([ccadence[col['INSTRUMENT']].strip()])
                 self.add_cadence(nexposures=ccadence[col['NEXPOSURES']],
@@ -1145,12 +1141,8 @@
                                  delta_min=ccadence[col['DELTA_MIN']],
                                  delta_max=ccadence[col['DELTA_MAX']],
                                  name=ccadence[col['CADENCE']].strip(),
-<<<<<<< HEAD
-                                 instrument=instruments)
-=======
                                  instrument=instruments,
                                  version=versions[ic])
->>>>>>> 12f9efcc
         return
 
     def fromfits(self, filename=None, nathan=False, lunation=False,

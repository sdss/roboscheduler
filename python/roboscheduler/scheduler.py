import os
import numpy as np
import scipy.optimize as optimize
import PyAstronomy.pyasl as pyasl
import astropy.units as units
import astropy.time as atime
import pydl.pydlutils.yanny as yanny
import roboscheduler.fields
import roboscheduler.observations
import roboscheduler.cadence
from roboscheduler.moonphase import moonphase2
from roboscheduler.sunpos2 import sunpos2

"""Scheduler module class.

Dependencies:

 numpy
 scipy
 PyAstronomy
 astropy
 pydl

"""


def dateandtime2mjd(date=None, time='12:00', to_tai=7):
    """Utility to calculate an MJD"""
    if((type(date) is list) | (type(date) is np.ndarray)):
        isotimes = ["{date} {time}".format(date=cdate, time=ctime)
                    for cdate, ctime in zip(date, time)]
    else:
        isotimes = "{date} {time}".format(date=date, time=time)
    times = atime.Time(isotimes, format='iso', scale='tai')
    times = times + np.int32(to_tai) * units.hour
    return(times.mjd)


class SchedulerBase(object):
    """Scheduler base class with generic utilities.

    Parameters:
    ----------

    Attributes:
    ----------

    Methods:
    -------

    ralst2ha(ra=, lst=) : convert RA and LST to hour angle
    hadec2altaz(ha=, dec=, lat=) : convert HA, Dec, latitude to alt, az
    alt2airmass(alt=) : convert altitude to airmass

    """
    def __init__(self):
        return

    def _arrayify(self, quantity=None):
        """Cast quantity as ndarray of numpy.float64"""
        try:
            length = len(quantity)
        except TypeError:
            length = 1
        return np.zeros(length, dtype=np.float64) + quantity

    def _mjd2jd(self, mjd=None):
        """Convert MJD to JD"""
        return (self._arrayify(mjd) + np.float64(2400000.5))

    def ralst2ha(self, ra=None, lst=None):
        """Return HA (degrees) given RA and LST

        Parameters:
        ----------

        ra : np.float64
            right ascension (deg)

        lst : np.float64
            local sidereal time (deg)

        Returns:
        -------

        ha : np.float64
            hour angle (deg)

        """
        ha = (((self._arrayify(lst) - self._arrayify(ra) + 360. + 180.)
               % 360.) - 180.)
        return(ha)

    def hadec2altaz(self, ha=None, dec=None, lat=None):
        """Return (alt, az) (degrees) of given HA and Dec and latitude

        Parameters:
        ----------

        ha : np.float64
            hour angle (deg)

        dec : np.float64
            declination (deg)

        lat : np.float64
            latitude (deg)

        Returns:
        -------

        alt : np.float64
            altitude (deg)

        az : np.float64
            azimuth (deg E of N)
        """
        aha = self._arrayify(ha)
        adec = self._arrayify(dec)
        (alt, az) = pyasl.hadec2altaz(aha, adec,
                                      np.float64(lat) + np.zeros(len(aha)))
        return (alt, az)

    def alt2airmass(self, alt):
        """Return airmass given altitude

        Parameters:
        ----------

        alt : np.float64
            altitude (deg)

        Returns:
        -------

        airmass : np.float64
            airmass (1/sin(altitude))

        """
        airmass = 1. / np.sin(np.pi / 180. * self._arrayify(alt))
        return(airmass)


class Observer(SchedulerBase):
    """Observer class to define different observatories.

    Parameters:
    ----------

    observatory : str
        Name of observatory to use (must be in observatory file)
        (default 'apo')

    observatoryfile : str
        Name of Yanny-format observatory file to read
        (default $ROBOSCHEDULER_DIR/data/observatories.par)

    Attributes:
    ----------

    observatory : str
        Name of observatory

    latitude : numpy.float64
        Latitude of observatory

    longitude : numpy.float64
        Longitude (E of Greenwich) of observatory

    Methods:
    -------

    ralst2ha(ra=, lst=) : convert RA and LST to hour angle
    hadec2altaz(ha=, dec=, lat=) : convert HA, Dec, latitude to alt, az
    alt2airmass(alt=) : convert altitude to airmass
    lst(mjd=) : return LST in degrees for observer at given MJD (days)
    radec2altaz(mjd=, ra=, dec=) : return alt/az for ra/dec at given MJD
    sun_radec(mjd=) : return position of Sun in Ra/Dec
    sun_altaz(mjd=) : return position of Sun in Alt/AZ
    moon_radec(mjd=) : return position of Moon in Ra/Dec
    moon_altaz(mjd=) : return position of Moon in Alt/AZ
    moon_illumination(mjd=) : return illumination of Moon at given MJD
    evening_twilight(mjd=): return evening twilight on MJD
    morning_twilight(mjd=): return morning twilight on MJD
    """
    def __init__(self, observatory='apo', observatoryfile=None,
                 dark_twilight=-15., bright_twilight=-8.):
        """Create Observer object"""
        super().__init__()
        self.observatory = observatory
        if(observatoryfile is None):
            env_dir = os.getenv('ROBOSCHEDULER_DIR')
            if env_dir is None:
                env_dir = os.path.abspath(__file__).split("/python/roboscheduler/")[0]
            observatoryfile = os.path.join(env_dir,
                                           'data', 'observatories.par')
        self._file = observatoryfile
        self._data = yanny.yanny(self._file)
        observatories = np.array([obs.decode()
                                  for obs in
                                  self._data['OBSERVATORY']['observatory']])
        indx = np.where(observatories == self.observatory)[0]
        self.latitude = self._data['OBSERVATORY']['latitude'][indx]
        self.longitude = self._data['OBSERVATORY']['longitude'][indx]
        self.dark_twilight = np.float32(dark_twilight)
        self.bright_twilight = np.float32(bright_twilight)
        return

    def lst(self, mjd=None):
        """Return LST (degrees) given MJD for observer

        Parameters:
        ----------

        mjd : np.float64
            Modified Julian Day (days)

        Returns:
        -------

        lst : np.float64
            local sidereal time (deg)
        """
        mjds = self._arrayify(mjd)
        lst = (np.float64(15.) *
               pyasl.ct2lst(self._mjd2jd(mjds),
                            np.zeros(len(mjds)) + self.longitude))
        return (lst)

    def sun_radec(self, mjd=None):
        """Return (ra, dec) in deg J2000 for Sun at MJD (days)

        Parameters:
        ----------

        mjd : np.float64
            Modified Julian Day (days)

        Returns:
        -------

        ra : np.float64
            right ascension, J2000 (deg)

        dec : np.float64
            declination, J2000 (deg)
        """
        jd = self._mjd2jd(mjd=self._arrayify(mjd))
        (tmp_jd, ra, dec) = sunpos2(jd)
        return (ra, dec)

    def moon_radec(self, mjd=None):
        """Return (ra, dec) in deg J2000 for Moon at MJD (days)

        Parameters:
        ----------

        mjd : np.float64
            Modified Julian Day (days)

        Returns:
        -------

        ra : np.float64
            right ascension, J2000 (deg)

        dec : np.float64
            declination, J2000 (deg)
        """
        jd = self._mjd2jd(mjd=self._arrayify(mjd))
        ra, dec, dist, geolon, geolat = pyasl.moonpos(jd)
        return (ra, dec)

    def radec2altaz(self, mjd=None, ra=None, dec=None):
        """Return (alt, az) for (ra, dec) in deg J2000 at MJD (days)

        Parameters:
        ----------

        mjd : np.float64
            Modified Julian Day (days)

        ra : np.float64
            right ascension, J2000 (deg)

        dec : np.float64
            declination, J2000 (deg)

        Returns:
        -------

        alt : np.float64
            altitude (deg)

        az : np.float64
            azimuth (deg E of N)
        """
        lst = self.lst(mjd=mjd)
        ha = self.ralst2ha(ra=ra, lst=lst)
        (alt, az) = self.hadec2altaz(ha=ha, dec=dec, lat=self.latitude)
        return (alt, az)

    def moon_illumination(self, mjd=None):
        """Return Moon illumination at MJD (days)

        Parameters:
        ----------

        mjd : np.float64
            Modified Julian Day (days)

        Returns:
        -------

        illumination : np.float64
            fraction of Moon illuminated
        """
        jd = self._mjd2jd(mjd=self._arrayify(mjd))
        return (moonphase2(jd))

    def sun_altaz(self, mjd=None):
        """Return (alt, az) for Sun at MJD (days)

        Parameters:
        ----------

        mjd : np.float64
            Modified Julian Day (days)

        Returns:
        -------

        alt : np.float64
            altitude (deg)

        az : np.float64
            azimuth (deg E of N)
        """
        (ra, dec) = self.sun_radec(mjd=mjd)
        (alt, az) = self.radec2altaz(mjd=mjd, ra=ra, dec=dec)
        return (alt, az)

    def moon_altaz(self, mjd=None):
        """Return (alt, az) for Moon at MJD (days)

        Parameters:
        ----------

        mjd : np.float64
            Modified Julian Day (days)

        Returns:
        -------

        alt : np.float64
            altitude (deg)

        az : np.float64
            azimuth (deg E of N)
        """
        (ra, dec) = self.moon_radec(mjd=mjd)
        (alt, az) = self.radec2altaz(mjd=mjd, ra=ra, dec=dec)
        return (alt, az)

    def lunation(self, mjd=None):
        """Return Moon illumination, or zero if Moon at alt<0"""
        (moon_alt, moon_az) = self.moon_altaz(mjd=mjd)
        if(moon_alt < 0):
            return(0.)
        else:
            return(self.moon_illumination(mjd=mjd))

    def skybrightness(self, mjd=None):
        """Return a sky brightness related number"

        Parameters:
        ----------

        mjd : np.float64
            Modified Julian Day (days)

        Returns:
        -------

        skybrightness : np.float32
            sky brightness related number between 0 and 1

        Notes:
        -----

        If the Sun is above Scheduler.dark_twilight, then the
        skybright is one. Otherwise the skybrightness is equal to the
        lunation, which if the Moon is above the horizon, is its
        fractional illumination, and if the Moon is below the horizon,
        is zero.
        """
        (moon_alt, moon_az) = self.moon_altaz(mjd=mjd)
        (sun_alt, sun_az) = self.sun_altaz(mjd=mjd)
        if(sun_alt > self.dark_twilight):
            return(1.)
        else:
            return(self.lunation(mjd=mjd))

    def _twilight_function(self, mjd=None, twilight=-8.):
        """Utility function for root-finding to get twilight times"""
        (alt, az) = self.sun_altaz(mjd=mjd)
        return (alt - twilight)

    def evening_twilight(self, mjd=None, twilight=None):
        """Return MJD (days) of evening twilight for MJD

        Parameters:
        ----------

        mjd : np.int32, int
            Modified Julian Day (days)

        Returns:
        -------

        evening_twilight : np.float64
            time of twilight in MJD (days)
        """
        if twilight is None:
            twilight = self.bright_twilight
        if(np.floor(np.float64(mjd)) != np.float64(mjd)):
            raise ValueError("MJD should be an integer")
        noon_ish = (np.float64(mjd) -
                    self.longitude / 15. / 24. - 0.5)
        midnight_ish = noon_ish + 0.5
        twi = optimize.brenth(self._twilight_function,
                              noon_ish, midnight_ish,
                              args=twilight)
        return(np.float64(twi))

    def morning_twilight(self, mjd=None, twilight=None):
        """Return MJD (days) of morning twilight for MJD

        Parameters:
        ----------

        mjd : np.int32, int
            Modified Julian Day (days)

        Returns:
        -------

        morning_twilight : np.float64
            time of twilight in MJD (days)
        """
        if twilight is None:
            twilight = self.bright_twilight
        if(np.floor(np.float64(mjd)) != np.float64(mjd)):
            raise ValueError("MJD should be an integer")
        midnight_ish = (np.float64(mjd) -
                        self.longitude / 15. / 24.)
        nextnoon_ish = midnight_ish + 0.5
        twi = optimize.brenth(self._twilight_function,
                              midnight_ish, nextnoon_ish,
                              args=twilight)
        return(np.float64(twi))


class Master(Observer):
    """Master class to interpret master schedule as an observer

    Parameters:
    ----------
    schedulefile : str
        schedule file to use; default $ROBOSCHEDULER_DIR/data/master_schedule.par

    Attributes:
    ----------
    start : np.int32
        MJD (days) of first night of survey
    end : np.int32
        MJD (days) of last night of survey
    mjds : ndarray of np.int32
        MJDs (days) when survey is potentially active
    events : ndarray of numpy.str_
        names of events of note
    event_dates : ndarray of numpy.str_
        list of dates in ISO format for events of note
    event_times : ndarray of numpy.str_
        list of times in ISO format for events of note
    event_mjd : ndarray of numpy.float64
        MJDs (days) of events of note

    Methods:
    -------
    on() : is the survey on
    """
    def __init__(self, schedule='normal', observatory='apo',
                 observatoryfile=None):
        """Create Master object for schedule"""
        super().__init__(observatory=observatory,
                         observatoryfile=observatoryfile)
        masterfile = 'master_schedule_{o}_{s}.par'.format(o=observatory,
                                                          s=schedule)
        env_dir = os.getenv('ROBOSCHEDULER_DIR')
        if env_dir is None:
            env_dir = os.path.abspath(__file__).split("/python/roboscheduler/")[0]
        schedulefile = os.path.join(env_dir,
                                    'data', masterfile)
        print(schedulefile)
        self._schedulefile = schedulefile
        self.schedule = yanny.yanny(self._schedulefile)
        self._validate()
        self.event_dates = np.array([date.decode() for date
                                     in self.schedule['SCHEDULE']['date']])
        self.event_times = np.array([time.decode() for time
                                     in self.schedule['SCHEDULE']['time']])
        self.event_mjds = self._dateandtime2mjd()
        self.events = np.array([event.decode() for event
                                in self.schedule['SCHEDULE']['event']])
        self.start = self._start()
        self.end = self._end()
        self.mjds = self._mjds()
        self.dark_twilight = np.float32(self.schedule['dark_twilight'])
        self.bright_twilight = np.float32(self.schedule['bright_twilight'])
        return

    def _dateandtime2mjd(self):
        return(dateandtime2mjd(date=self.event_dates,
                               time=self.event_times,
                               to_tai=self.schedule['to_tai']))

    def _validate(self):
        # should make sure:
        #  one start (first event)
        #  one end (last event)
        #  start MJD is a daytime time
        #  START_SURVEY is "on"
        #  END_SURVEY is "off"
        return

    def on(self, mjd=None):
        if(mjd < self.event_mjds[0]):
            return('off', self.event_mjds[0])
        if(mjd >= self.event_mjds[-1]):
            return('off', mjd + 1.)
        # Assumes there is only one
        indx = np.where((mjd >= self.event_mjds[0:-1]) &
                        (mjd < self.event_mjds[1:]))[0][0]
        return(self.schedule[self.events[indx]],
               self.event_mjds[indx + 1])

    def end_mjd(self):
        """Return end MJD

        Returns:

        end_mjd : np.float64
            MJD of last event (end of survey)
        """
        return(self.event_mjds[-1])

    def _start(self):
        # Assumes there is only one
        indx = np.where(self.events == 'START_SURVEY')[0][0]
        # Assumes START_SURVEY turns state on
        return(np.int32(np.floor(self.event_mjds[indx])))

    def _end(self):
        # Assumes there is only one
        indx = np.where(self.events == 'END_SURVEY')[0][0]
        # Assumes END_SURVEY turns state off
        return(np.int32(np.ceil(self.event_mjds[indx])))

    def _mjds(self):
        nmjd = self.end - self.start + 1
        mjds = self.start + np.arange(nmjd, dtype=np.int32)
        keep = np.zeros(nmjd, dtype=np.int32)
        for indx in np.arange(len(self.events) - 1):
            this_event = self.events[indx]
            if(self.schedule[this_event] == 'on'):
                keep_start = np.int32(np.floor(self.event_mjds[indx]))
                keep_end = np.int32(np.ceil(self.event_mjds[indx + 1]))
                ikeep = np.where((mjds >= keep_start) &
                                 (mjds <= keep_end))[0]
                keep[ikeep] = 1
        ikeep = np.where(keep)[0]
        return(mjds[ikeep])


class Scheduler(Master):
    """Scheduler class.

    Parameters:
    ----------

    airmass_limit : float, np.float32
        airmass limit for observations

    Attributes:
    ----------

    airmass_limit : float, np.float32
        airmass limit for observations

    master : Master object
        Master schedule to use for scheduling

    observer : Observer object
        Observer to use for scheduling

    fields : Fields object
        object for fields

    observations : Observations object
        object accessing list of observations

    Methods:
    -------

    initdb() : initialize field list and set to unobserved

    nextfield(mjd=mjd) : return field to observe at mjd

    observable(mjd=mjd) : return fieldids observable at mjd

    update(fieldid=fieldid, result=result) : update observations with result

    Comments:
    --------

    Scheduling proceeds conceptually as follows
         - fields are limited to set that are conceivably observable
         - A strategy to optimize completion

    In this default Scheduler, the strategy is a completely heuristic one
         - take lowest HA cases in bins of 5 deg
         - take lowest transit altitude case among those

    """
    def __init__(self, airmass_limit=2.,
                 schedule='normal', observatory='apo', observatoryfile=None):
        """Return Scheduler object
        """
        super().__init__(schedule=schedule, observatory=observatory,
                         observatoryfile=observatoryfile)
        self.airmass_limit = airmass_limit
        return

    def initdb(self, designbase='plan-0'):
        """Initialize Scheduler fields and observation lists
        """
        filebase = os.path.join(os.getenv('OBSERVING_PLAN_DIR'),
                                designbase)
        # base = os.getenv('OBSERVING_PLAN_DIR')
        cadence_file = filebase + "/" + "rsCadences" + "-" + designbase + "-"\
                       + self.observatory + ".fits"
        fields_file = filebase + "/" + "rsAllocation" + "-" + designbase + "-"\
                       + self.observatory + ".fits"
        self.cadencelist = roboscheduler.cadence.CadenceList()
        self.cadencelist.fromfits(filename=cadence_file)
        self.fields = roboscheduler.fields.Fields()
        self.fields.fromfits(filename=fields_file)
        self.observations = roboscheduler.observations.Observations(observatory=self.observatory)
        return

    def observable(self, mjd=None,  maxExp=None, check_skybrightness=True,
                   check_cadence=True):
        """Return array of fields observable

        Parameters:
        ----------

        mjd : np.float64
            current MJD
        """

        (alt, az) = self.radec2altaz(mjd=mjd, ra=self.fields.racen,
                                     dec=self.fields.deccen)
        airmass = self.alt2airmass(alt)
        skybrightness = self.skybrightness(mjd)
        # valid cadence checks against "none" cadence issue
        observable = (alt > 0.) & (airmass < self.airmass_limit) & self.fields.validCadence
        nexp = np.ones(len(observable), dtype=int)
        delta_remaining = np.zeros(len(observable), dtype=np.float64)

        whereRM = np.where(["bhm_rm" in c for c in self.fields.cadence])[0]

        if(check_cadence):
            indxs = np.where(self.fields.nextmjd > mjd)[0]
            observable[indxs] = False
            indxs = np.where(self.fields.nextmjd <= mjd)[0]
            for indx in indxs:
                if(observable[indx]):
                    cadence = self.cadencelist.cadences[self.fields.cadence[indx]]
                    iobservations = self.fields.observations[indx]
                    mjd_past = self.observations.mjd[iobservations]
                    nexp[indx] = cadence.smart_epoch_nexp(mjd_past)
                    ignoreMax = indx in whereRM
                    observable[indx], delta_remaining[indx] =\
                        cadence.evaluate_next(mjd_past=mjd_past,
                                              mjd_next=mjd,
                                              skybrightness_next=skybrightness,
                                              check_skybrightness=check_skybrightness,
                                              ignoreMax=ignoreMax)
                    # if nexp[indx] > maxExp:
                    #     observable[indx] = False
                    #     if indx in whereRM and skybrightness <= 0.35:
                    #         print(indx, " kicked out for nexp")
                    # if indx in whereRM and skybrightness <= 0.35:
                    #     print(mjd, indx, observable[indx], delta_remaining[indx])
        else:
            rejected = 0
            # print("lunation: ", lunation)
            iobservable = np.where(observable)[0]
            # 1,000,000 means it won't affect the weight
            delta_remaining = np.ones(len(observable), dtype=np.float64)*1e6
            for indx in iobservable:
                if(observable[indx]):
                    cadence = self.cadencelist.cadences[self.fields.cadence[indx]]
                    iobservations = self.fields.observations[indx]
                    mjd_past = self.observations.mjd[iobservations]
                    nexp[indx] = cadence.next_epoch_nexp(mjd_past)
                    skybrightness_ok = cadence.skybrightness_check(mjd_past, skybrightness)
                    if nexp[indx] > maxExp or not skybrightness_ok:
                        rejected += 1
                        observable[indx] = False

            # print("{} rejected {} of {} for time/moon".format(mjd, rejected, len(iobservable)))

        iobservable = np.where(observable)[0]

        return iobservable, nexp[iobservable], delta_remaining[iobservable]

<<<<<<< HEAD
    def prioritize(self, mjd=None, fieldid=None, nexp=None, delta_remaining=None):
=======
    def prioritize(self, mjd=None, iobservable=None, nexp=None, delta_remaining=None):
>>>>>>> 52bfb422
        """Return the fieldid to pick from using heuristic strategy

        Parameters:
        ----------

        fieldid : ndarray  of np.int32
            array of available fieldid values

        nexp: ndarray  of np.int32, len of fieldid
            array of nexp if field is chosen

        Returns:
        -------

        pick_fieldid : ndarray of np.int32
            fieldid
        """

        priority = np.ones(len(iobservable))*200
        # priority = self.fields.basePriority[fieldid]

        priority += 5*nexp

        lst = self.lst(mjd)

        lstHrs = lst/15

        # lstDiffs = lstDiff(self.fields.lstPlan[fieldid], np.ones(len(fieldid))*lstHrs)

        lstDiffs = self.fields.lstWeight(lstHrs, iobservable)

        assert len(lstDiffs) == len(iobservable), "lst weight going poorly"
        assert 0 not in delta_remaining, "some delta remaining not set properly!"

        ha = self.ralst2ha(ra=self.fields.racen[iobservable], lst=lst)
        dec = self.fields.deccen[iobservable]

        # gaussian weight, mean already 0, use 1 hr  std
        priority += 20 * np.exp(-(lstDiffs)**2 / (2 * 0.5**2))
        # gaussian weight, mean already 0, use 1 hr = 15 deg std
        # priority += 20 * np.exp( -(ha)**2 / (2 * 15**2))
        # gaussian weight, mean = obs lat, use 20 deg std
        # priority -= 20 * np.exp( -(dec - self.latitude)**2 / (2 * 20**2))
        # 1/sqrt(x) priority; at 1 day +100, at 10 days +30, at 30 days +18
        priority += 15 * np.clip(10/np.sqrt(delta_remaining), a_min=None, a_max=10)

        return priority

    def pick(self, priority=None, fieldid=None, nexp=None):
        assert len(priority) == len(fieldid) and len(priority) == len(nexp), \
            "inputs must be same size!"
        ipick = np.argmax(priority)
        pick_fieldid = fieldid[ipick]
        pick_exp = nexp[ipick]

        return(pick_fieldid, pick_exp)

    def nextfield(self, mjd=None, maxExp=None, returnAll=False):
        """Picks the next field to observe

        Parameters:
        ----------

        mjd : np.float64
            Current MJD (days)

        maxExp : int
            maximum number of full exposures before next event

        Returns:
        --------

        fieldid : np.int32, int
            ID of field to observe
        """
        iobservable, nexp, delta_remaining = self.observable(mjd=mjd, maxExp=maxExp)
        if(len(iobservable) == 0):
            # print("Nothing observable")
            iobservable, nexp, delta_remaining = self.observable(mjd=mjd, maxExp=maxExp,
                                                       check_cadence=False)
        if len(iobservable) == 0:
            # print("!! nothing to observe; {} exp left in the night".format(maxExp))
            if returnAll:
                return None, -1, 0
            return None, -1

<<<<<<< HEAD
        priority = self.prioritize(fieldid=observable_fieldid, mjd=mjd,
=======
        priority = self.prioritize(iobservable=iobservable, mjd=mjd,
>>>>>>> 52bfb422
                                   nexp=nexp, delta_remaining=delta_remaining)

        # considered = False
        # print(observable_fieldid)
        # print(priority, self.fields.cadence[observable_fieldid])
        # for p, c, i in zip(priority, np.array(self.fields.cadence)[observable_fieldid], observable_fieldid):
        #     if "RM" in c.upper():
        #         print(c, i, p, np.max(priority))
        #         considered = True

        observable_fieldid = self.fields.fieldid[iobservable]

        if returnAll:
            return iobservable, nexp, priority

        fieldid, next_exp = self.pick(priority=priority,
                                      fieldid=observable_fieldid,
                                      nexp=nexp)

        return(fieldid, next_exp)

    def update(self, fieldid=None, result=None):
        """Update the observation list with result of observations

        Parameters:
        -----------

        fieldid : np.int32, int
            ID of field

        result : ndarray
            One element, contains 'mjd', 'duration', 'sn2'

        Comments:
        ---------

        """
<<<<<<< HEAD

        racen = self.fields.racen[fieldid]
        deccen = self.fields.deccen[fieldid]
        cadence = self.fields.cadence[fieldid]
        nfilled = self.fields.nfilled[fieldid]
        nexp_cumul = len(self.fields.observations[fieldid]) + 1

=======
        fieldidx = int(np.where(self.fields.fieldid == fieldid)[0])
>>>>>>> 52bfb422
        (alt, az) = self.radec2altaz(mjd=result['mjd'],
                                     ra=racen,
                                     dec=deccen)
        airmass = self.alt2airmass(alt)
        skybrightness = self.skybrightness(result['mjd'])
        lst = self.lst(result['mjd'])
        iobs = self.observations.add(fieldid=fieldid,
                                     mjd=result['mjd'],
                                     duration=result['duration'],
                                     sn2=result['sn2'],
                                     skybrightness=skybrightness,
                                     airmass=airmass,
<<<<<<< HEAD
                                     lst=lst,
                                     racen=racen,
                                     deccen=deccen,
                                     cadence=cadence,
                                     nfilled=nfilled,
                                     nexp_cumul=nexp_cumul)
        self.fields.add_observations(result['mjd'], fieldid, iobs, lst)
=======
                                     lst=lst)
        self.fields.add_observations(result['mjd'], fieldidx, iobs, lst)
>>>>>>> 52bfb422
        return


def lstDiffSingle(a, b):
    """Intelligently find difference in 2 lsts

    Parameters:
    -----------

    a : np.float32, float
        first lst in hours
    b : np.float32, float
        second lst in hours

    Returns:
    --------

    diff: float
        the absolute difference

    Comments:
    ---------

    """

    if a < b:
        return min(b - a, (a + 24) - b)

    else:
        # a must be bigger
        return min(a - b, (b + 24) - a)


def lstDiff(a, b):
    """wrap lst math to handle arrays

    Parameters:
    -----------

    a : ndarray or list of float32
        first lst in hours
    b : ndarray or list of float32
        second lst in hours

    Returns:
    --------

    diff: ndarray of float32
        the absolute differences

    Comments:
    ---------

    """

    assert len(a) == len(b), "can't compare arrays of different size!"

    return np.array([lstDiffSingle(i, j) for i, j in zip(a, b)])<|MERGE_RESOLUTION|>--- conflicted
+++ resolved
@@ -727,11 +727,8 @@
 
         return iobservable, nexp[iobservable], delta_remaining[iobservable]
 
-<<<<<<< HEAD
-    def prioritize(self, mjd=None, fieldid=None, nexp=None, delta_remaining=None):
-=======
-    def prioritize(self, mjd=None, iobservable=None, nexp=None, delta_remaining=None):
->>>>>>> 52bfb422
+    def prioritize(self, mjd=None, iobservable=None, nexp=None,
+                   delta_remaining=None):
         """Return the fieldid to pick from using heuristic strategy
 
         Parameters:
@@ -818,11 +815,7 @@
                 return None, -1, 0
             return None, -1
 
-<<<<<<< HEAD
-        priority = self.prioritize(fieldid=observable_fieldid, mjd=mjd,
-=======
         priority = self.prioritize(iobservable=iobservable, mjd=mjd,
->>>>>>> 52bfb422
                                    nexp=nexp, delta_remaining=delta_remaining)
 
         # considered = False
@@ -860,41 +853,35 @@
         ---------
 
         """
-<<<<<<< HEAD
-
-        racen = self.fields.racen[fieldid]
-        deccen = self.fields.deccen[fieldid]
-        cadence = self.fields.cadence[fieldid]
-        nfilled = self.fields.nfilled[fieldid]
-        nexp_cumul = len(self.fields.observations[fieldid]) + 1
-
-=======
+
         fieldidx = int(np.where(self.fields.fieldid == fieldid)[0])
->>>>>>> 52bfb422
+
+        racen = self.fields.racen[fieldidx]
+        deccen = self.fields.deccen[fieldidx]
+        cadence = self.fields.cadence[fieldidx]
+        nfilled = self.fields.nfilled[fieldidx]
+        nexp_cumul = len(self.fields.observations[fieldidx]) + 1
+
         (alt, az) = self.radec2altaz(mjd=result['mjd'],
                                      ra=racen,
                                      dec=deccen)
         airmass = self.alt2airmass(alt)
         skybrightness = self.skybrightness(result['mjd'])
         lst = self.lst(result['mjd'])
-        iobs = self.observations.add(fieldid=fieldid,
+        iobs = self.observations.add(fieldid=fieldidx,
                                      mjd=result['mjd'],
                                      duration=result['duration'],
                                      sn2=result['sn2'],
                                      skybrightness=skybrightness,
                                      airmass=airmass,
-<<<<<<< HEAD
                                      lst=lst,
                                      racen=racen,
                                      deccen=deccen,
                                      cadence=cadence,
                                      nfilled=nfilled,
                                      nexp_cumul=nexp_cumul)
-        self.fields.add_observations(result['mjd'], fieldid, iobs, lst)
-=======
-                                     lst=lst)
+
         self.fields.add_observations(result['mjd'], fieldidx, iobs, lst)
->>>>>>> 52bfb422
         return
 
 
